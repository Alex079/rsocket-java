/*
 * Copyright 2015-2020 the original author or authors.
 *
 * Licensed under the Apache License, Version 2.0 (the "License");
 * you may not use this file except in compliance with the License.
 * You may obtain a copy of the License at
 *
 *     http://www.apache.org/licenses/LICENSE-2.0
 *
 * Unless required by applicable law or agreed to in writing, software
 * distributed under the License is distributed on an "AS IS" BASIS,
 * WITHOUT WARRANTIES OR CONDITIONS OF ANY KIND, either express or implied.
 * See the License for the specific language governing permissions and
 * limitations under the License.
 */

plugins {
    id 'com.github.sherter.google-java-format' version '0.8' apply false
    id 'com.jfrog.artifactory' version '4.15.2' apply false
    id 'com.jfrog.bintray' version '1.8.5' apply false
    id 'me.champeau.gradle.jmh' version '0.5.0' apply false
    id 'io.spring.dependency-management' version '1.0.9.RELEASE' apply false
    id 'io.morethan.jmhreport' version '0.9.0' apply false
}

boolean isCiServer = ["CI", "CONTINUOUS_INTEGRATION", "TRAVIS", "CIRCLECI", "bamboo_planKey", "GITHUB_ACTION"].with {
    retainAll(System.getenv().keySet())
    return !isEmpty()
}

subprojects {
    apply plugin: 'io.spring.dependency-management'
    apply plugin: 'com.github.sherter.google-java-format'

<<<<<<< HEAD
    ext['reactor-bom.version'] = '2020.0.0'
=======
    ext['reactor-bom.version'] = 'Dysprosium-SR17'
>>>>>>> 769ab2d5
    ext['logback.version'] = '1.2.3'
    ext['netty-bom.version'] = '4.1.59.Final'
    ext['netty-boringssl.version'] = '2.0.36.Final'
    ext['hdrhistogram.version'] = '2.1.10'
    ext['mockito.version'] = '3.2.0'
    ext['slf4j.version'] = '1.7.25'
    ext['jmh.version'] = '1.21'
    ext['junit.version'] = '5.5.2'
    ext['hamcrest.version'] = '1.3'
    ext['micrometer.version'] = '1.0.6'
    ext['assertj.version'] = '3.11.1'

    group = "io.rsocket"

    googleJavaFormat {
        toolVersion = '1.6'
    }

    ext {
        if (project.hasProperty('versionSuffix')) {
            project.version += project.getProperty('versionSuffix')
        }
    }

    configurations.all {
        resolutionStrategy.cacheChangingModulesFor 60, "minutes"
    }

    dependencyManagement {
        imports {
            mavenBom "io.projectreactor:reactor-bom:${ext['reactor-bom.version']}"
            mavenBom "io.netty:netty-bom:${ext['netty-bom.version']}"
            mavenBom "org.junit:junit-bom:${ext['junit.version']}"
        }

        dependencies {
            dependency "ch.qos.logback:logback-classic:${ext['logback.version']}"
            dependency "io.netty:netty-tcnative-boringssl-static:${ext['netty-boringssl.version']}"
            dependency "io.micrometer:micrometer-core:${ext['micrometer.version']}"
            dependency "org.assertj:assertj-core:${ext['assertj.version']}"
            dependency "org.hdrhistogram:HdrHistogram:${ext['hdrhistogram.version']}"
            dependency "org.slf4j:slf4j-api:${ext['slf4j.version']}"
            dependencySet(group: 'org.mockito', version: ext['mockito.version']) {
                entry 'mockito-junit-jupiter'
                entry 'mockito-core'
            }
            // TODO: Remove after JUnit5 migration
            dependency 'junit:junit:4.12'
            dependency "org.hamcrest:hamcrest-library:${ext['hamcrest.version']}"
            dependencySet(group: 'org.openjdk.jmh', version: ext['jmh.version']) {
                entry 'jmh-core'
                entry 'jmh-generator-annprocess'
            }
        }
        generatedPomCustomization {
            enabled = false
        }
    }

    repositories {
        mavenCentral()

        maven {
            url 'https://repo.spring.io/milestone'
            content {
                includeGroup "io.projectreactor"
                includeGroup "io.projectreactor.netty"
            }
        }

        maven {
            url 'https://repo.spring.io/snapshot'
            content {
                includeGroup "io.projectreactor"
                includeGroup "io.projectreactor.netty"
            }
        }

        if (version.endsWith('SNAPSHOT') || project.hasProperty('versionSuffix')) {
            maven { url 'https://repo.spring.io/libs-snapshot' }
            maven { url 'https://oss.jfrog.org/artifactory/oss-snapshot-local' }
        }
    }

    tasks.withType(GenerateModuleMetadata) {
        enabled = false
    }

    plugins.withType(JavaPlugin) {
        compileJava {
            sourceCompatibility = 1.8

            // TODO: Cleanup warnings so no need to exclude
            options.compilerArgs << '-Xlint:all,-overloads,-rawtypes,-unchecked'
        }

        javadoc {
            def jdk = JavaVersion.current().majorVersion
            def jdkJavadoc = "https://docs.oracle.com/javase/$jdk/docs/api/"
            if (JavaVersion.current().isJava11Compatible()) {
                jdkJavadoc = "https://docs.oracle.com/en/java/javase/$jdk/docs/api/"
            }
            options.with {
                links jdkJavadoc
                links 'https://projectreactor.io/docs/core/release/api/'
                links 'https://netty.io/4.1/api/'
            }
            failOnError = false
        }

        tasks.named("javadoc").configure {
            onlyIf { System.getenv('SKIP_RELEASE') != "true" }
        }

        test {
            useJUnitPlatform()
            testLogging {
                events "FAILED"
                showExceptions true
                exceptionFormat "FULL"
                stackTraceFilters "ENTRY_POINT"
                maxGranularity 3
            }

            //show progress by displaying test classes, avoiding test suite timeouts
            TestDescriptor last
            afterTest { TestDescriptor td, TestResult tr ->
                if (last != td.getParent()) {
                    last = td.getParent()
                    println last
                }
            }

            if (isCiServer) {
                def stdout = new LinkedList<TestOutputEvent>()
                beforeTest { TestDescriptor td ->
                    stdout.clear()
                }
                onOutput { TestDescriptor td, TestOutputEvent toe ->
                    stdout.add(toe)
                }
                afterTest { TestDescriptor td, TestResult tr ->
                    if (tr.resultType == TestResult.ResultType.FAILURE && stdout.size() > 0) {
                        def stdOutput = stdout.collect {
                            it.getDestination().name() == "StdErr"
                                    ? "STD_ERR: ${it.getMessage()}"
                                    : "STD_OUT: ${it.getMessage()}"
                        }
                                .join()
                        println "This is the console output of the failing test below:\n$stdOutput"
                    }
                }

                reports {
                    junitXml.outputPerTestCase = true
                }
            }

            if (JavaVersion.current().isJava9Compatible()) {
                println "Java 9+: lowering MaxGCPauseMillis to 20ms in ${project.name} ${name}"
                println "Java 9+: enabling leak detection [ADVANCED]"
                jvmArgs = ["-XX:MaxGCPauseMillis=20", "-Dio.netty.leakDetection.level=ADVANCED"]
            }

            systemProperty("java.awt.headless", "true")
            systemProperty("testGroups", project.properties.get("testGroups"))

            //allow re-run of failed tests only without special test tasks failing
            // because the filter is too restrictive
            filter.setFailOnNoMatchingTests(false)

            //display intermediate results for special test tasks
            afterSuite { desc, result ->
                if (!desc.parent) { // will match the outermost suite
                    println('\n' + "${desc} Results: ${result.resultType} (${result.testCount} tests, ${result.successfulTestCount} successes, ${result.failedTestCount} failures, ${result.skippedTestCount} skipped)")
                }
            }
        }
    }

    plugins.withType(JavaLibraryPlugin) {
        task sourcesJar(type: Jar) {
            classifier 'sources'
            from sourceSets.main.allJava
        }

        task javadocJar(type: Jar, dependsOn: javadoc) {
            classifier 'javadoc'
            from javadoc.destinationDir
        }

        plugins.withType(MavenPublishPlugin) {
            publishing {
                publications {
                    maven(MavenPublication) {
                        from components.java
                        artifact sourcesJar
                        artifact javadocJar
                    }
                }
            }
        }
    }
}

apply from: "${rootDir}/gradle/publications.gradle"

buildScan {
    termsOfServiceUrl = 'https://gradle.com/terms-of-service'
    termsOfServiceAgree = 'yes'
}

description = 'RSocket: Stream Oriented Messaging Passing with Reactive Stream Semantics.'

repositories {
    mavenCentral()
}<|MERGE_RESOLUTION|>--- conflicted
+++ resolved
@@ -32,11 +32,7 @@
     apply plugin: 'io.spring.dependency-management'
     apply plugin: 'com.github.sherter.google-java-format'
 
-<<<<<<< HEAD
     ext['reactor-bom.version'] = '2020.0.0'
-=======
-    ext['reactor-bom.version'] = 'Dysprosium-SR17'
->>>>>>> 769ab2d5
     ext['logback.version'] = '1.2.3'
     ext['netty-bom.version'] = '4.1.59.Final'
     ext['netty-boringssl.version'] = '2.0.36.Final'
